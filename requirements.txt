--- conflicted
+++ resolved
@@ -31,10 +31,6 @@
 PySmbClient
 psycopg2
 python-dateutil
-<<<<<<< HEAD
-pyhs2
-=======
->>>>>>> 74f2d3aa
 redis
 requests
 setproctitle
