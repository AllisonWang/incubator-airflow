from setuptools import setup, find_packages, Command
from setuptools.command.test import test as TestCommand

import os
import sys

# Kept manually in sync with airflow.__version__
version = '1.6.2'


class Tox(TestCommand):
    user_options = [('tox-args=', None, "Arguments to pass to tox")]
    def initialize_options(self):
        TestCommand.initialize_options(self)
        self.tox_args = ''
    def finalize_options(self):
        TestCommand.finalize_options(self)
        self.test_args = []
        self.test_suite = True
    def run_tests(self):
        #import here, cause outside the eggs aren't loaded
        import tox
        errno = tox.cmdline(args=self.tox_args.split())
        sys.exit(errno)


class CleanCommand(Command):
    """Custom clean command to tidy up the project root."""
    user_options = []
    def initialize_options(self):
        pass
    def finalize_options(self):
        pass
    def run(self):
        os.system('rm -vrf ./build ./dist ./*.pyc ./*.tgz ./*.egg-info')


async = [
    'greenlet>=0.4.9',
    'eventlet>= 0.9.7',
    'gevent>=0.13'
]
celery = [
    'celery>=3.1.17',
    'flower>=0.7.3'
]
crypto = ['cryptography>=0.9.3']
doc = [
    'sphinx>=1.2.3',
    'sphinx-argparse>=0.1.13',
    'sphinx-rtd-theme>=0.1.6',
    'Sphinx-PyPI-upload>=0.2.1'
]
docker = ['docker-py>=1.6.0']
druid = ['pydruid>=0.2.1']
gcloud = [
    'gcloud>=1.1.0',
]
gcp_api = [
    'httplib2',
    'google-api-python-client<=1.4.2',
    'oauth2client>=1.5.2, <2.0.0',
]
hdfs = ['snakebite>=2.7.8']
webhdfs = ['hdfs[dataframe,avro,kerberos]>=2.0.4']
hive = [
    'hive-thrift-py>=0.0.1',
    'pyhive>=0.1.3',
    'impyla>=0.13.3',
    'unicodecsv>=0.14.1'
]
jdbc = ['jaydebeapi>=0.2.0']
mssql = ['pymssql>=2.1.1', 'unicodecsv>=0.14.1']
mysql = ['mysqlclient>=1.3.6']
rabbitmq = ['librabbitmq>=1.6.1']
oracle = ['cx_Oracle>=5.1.2']
postgres = ['psycopg2>=2.6']
s3 = [
    'boto>=2.36.0',
    'filechunkio>=1.6',
]
samba = ['pysmbclient>=0.1.3']
slack = ['slackclient>=1.0.0']
statsd = ['statsd>=3.0.1, <4.0']
vertica = ['vertica-python>=0.5.1']
ldap = ['ldap3>=0.9.9.1']
<<<<<<< HEAD
kerberos = ['pykerberos>=1.1.8','thrift_sasl>=0.2.0']
=======
kerberos = [
    'pykerberos>=1.1.8',
    'snakebite[kerberos]>=2.7.8'
]
>>>>>>> 1db892b3
password = [
    'bcrypt>=2.0.0',
    'flask-bcrypt>=0.7.1',
]
github_enterprise = ['Flask-OAuthlib>=0.9.1']
qds = ['qds-sdk>=1.9.0']

all_dbs = postgres + mysql + hive + mssql + hdfs + vertica
devel = ['lxml>=3.3.4', 'nose', 'mock']
devel_minreq = devel + mysql + doc + password + s3
devel_hadoop = devel_minreq + hive + hdfs + webhdfs + kerberos
devel_all = devel + all_dbs + doc + samba + s3 + slack + crypto + oracle + docker


setup(
    name='airflow',
    description='Programmatically author, schedule and monitor data pipelines',
    version=version,
    packages=find_packages(),
    package_data={'': ['airflow/alembic.ini']},
    include_package_data=True,
    zip_safe=False,
    scripts=['airflow/bin/airflow'],
    install_requires=[
        'alembic>=0.8.3, <0.9',
        'babel>=1.3, <2.0',
        'chartkick>=0.4.2, < 0.5',
        'croniter>=0.3.8, <0.4',
        'dill>=0.2.2, <0.3',
        'flask>=0.10.1, <0.11',
        'flask-admin>=1.4.0, <2.0.0',
        'flask-cache>=0.13.1, <0.14',
        'flask-login==0.2.11',
        'future>=0.15.0, <0.16',
        'gunicorn>=19.3.0, <19.4.0',  # 19.4.? seemed to have issues
        'jinja2>=2.7.3, <3.0',
        'markdown>=2.5.2, <3.0',
        'pandas>=0.15.2, <1.0.0',
        'pygments>=2.0.1, <3.0',
        'python-dateutil>=2.3, <3',
        'requests>=2.5.1, <3',
        'setproctitle>=1.1.8, <2',
        'sqlalchemy>=0.9.8',
        'thrift>=0.9.2, <0.10',
        'Flask-WTF==0.12'
    ],
    extras_require={
        'all': devel_all,
        'all_dbs': all_dbs,
        'async': async,
        'celery': celery,
        'crypto': crypto,
        'devel': devel_minreq,
        'devel_hadoop': devel_hadoop,
        'doc': doc,
        'docker': docker,
        'druid': druid,
        'gcloud': gcloud,
        'gcp_api': gcp_api,
        'hdfs': hdfs,
        'hive': hive,
        'jdbc': jdbc,
        'mssql': mssql,
        'mysql': mysql,
        'oracle': oracle,
        'postgres': postgres,
        'rabbitmq': rabbitmq,
        's3': s3,
        'samba': samba,
        'slack': slack,
        'statsd': statsd,
        'vertica': vertica,
        'ldap': ldap,
        'webhdfs': webhdfs,
        'kerberos': kerberos,
        'password': password,
        'github_enterprise': github_enterprise,
        'qds': qds
    },
    author='Maxime Beauchemin',
    author_email='maximebeauchemin@gmail.com',
    url='https://github.com/airbnb/airflow',
    download_url=(
        'https://github.com/airbnb/airflow/tarball/' + version),
    cmdclass={'test': Tox,
              'extra_clean': CleanCommand,
              },
)<|MERGE_RESOLUTION|>--- conflicted
+++ resolved
@@ -84,14 +84,9 @@
 statsd = ['statsd>=3.0.1, <4.0']
 vertica = ['vertica-python>=0.5.1']
 ldap = ['ldap3>=0.9.9.1']
-<<<<<<< HEAD
-kerberos = ['pykerberos>=1.1.8','thrift_sasl>=0.2.0']
-=======
-kerberos = [
-    'pykerberos>=1.1.8',
-    'snakebite[kerberos]>=2.7.8'
-]
->>>>>>> 1db892b3
+kerberos = ['pykerberos>=1.1.8',
+            'thrift_sasl>=0.2.0',
+            'snakebite[kerberos]>=2.7.8']
 password = [
     'bcrypt>=2.0.0',
     'flask-bcrypt>=0.7.1',
